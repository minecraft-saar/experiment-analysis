--- conflicted
+++ resolved
@@ -75,9 +75,7 @@
         }
         makeScenarioAnalysis();
         makeArchitectAnalysis();
-<<<<<<< HEAD
 //        makeGameAnalyses();
-=======
 
         for (var scenario: scenarios) {
             for (var architect: architects) {
@@ -89,7 +87,6 @@
             }
         }
 
->>>>>>> 4f5d4447
      }
 
      public void makeAnalysis(String analysisName, List<GameInformation> gi) throws IOException {
